--- conflicted
+++ resolved
@@ -56,11 +56,8 @@
   scripts/006-cycles.py
   scripts/007-R.py
   scripts/008-cap.py
-<<<<<<< HEAD
-=======
   scripts/010-immersion.py
   scripts/011-immersion_cap.py
->>>>>>> ed94e401
   DESTINATION lib/${PROJECT_NAME}
 )
 
